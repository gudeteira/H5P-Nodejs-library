<<<<<<< HEAD
const path = require('path');

const H5PEditor = require('../build');
const LibraryManager = require('../build/library-manager');
const FileLibraryStorage = require('../build/file-library-storage');
=======
const H5PEditor = require('..').Editor;
>>>>>>> 609c1b45

describe('getting overview about multiple libraries', () => {
    it('returns basic information about single library', () => {
        return new H5PEditor({}, null, null, new LibraryManager(new FileLibraryStorage(path.resolve("test/data/libraries"))))
            .getLibraryOverview(['H5P.Example1 1.1'])
            .then(libraries =>
                expect(libraries).toEqual([
                    {
                        uberName: 'H5P.Example1 1.1',
                        name: 'H5P.Example1',
                        majorVersion: 1,
                        minorVersion: 1,
                        tutorialUrl: '',
                        title: 'Example 1',
                        runnable: 1,
                        restricted: false,
                        metadataSettings: null
                    }
                ])
            );
    });

    it('return information about multiple libraries', () => {
        return new H5PEditor({}, null, null, new LibraryManager(new FileLibraryStorage(path.resolve("test/data/libraries"))))
            .getLibraryOverview(['H5P.Example1 1.1', 'H5P.Example3 2.1'])

            .then(libraries => {
                expect(libraries.map(l => l.uberName)).toEqual([
                    'H5P.Example1 1.1',
                    'H5P.Example3 2.1'
                ]);
            });
    });
});<|MERGE_RESOLUTION|>--- conflicted
+++ resolved
@@ -1,12 +1,8 @@
-<<<<<<< HEAD
 const path = require('path');
 
-const H5PEditor = require('../build');
-const LibraryManager = require('../build/library-manager');
-const FileLibraryStorage = require('../build/file-library-storage');
-=======
 const H5PEditor = require('..').Editor;
->>>>>>> 609c1b45
+const LibraryManager = require('../src/library-manager');
+const FileLibraryStorage = require('../src/file-library-storage');
 
 describe('getting overview about multiple libraries', () => {
     it('returns basic information about single library', () => {
