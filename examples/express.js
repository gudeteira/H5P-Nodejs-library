const express = require('express');
const path = require('path');
<<<<<<< HEAD

const InMemoryStorage = require('../test/mockups/in-memory-storage');
const H5PEditorConfig = require('../src/config');
const FileLibraryManager = require('../test/mockups/file-library-manager');
const User = require('../test/mockups/user');
=======
const server = express();
const bodyParser = require('body-parser');
>>>>>>> 3cf85b09
const H5PEditor = require('../src');

const server = express();

const valueStorage = new InMemoryStorage();
const config = new H5PEditorConfig(valueStorage);
config.uuid = '8de62c47-f335-42f6-909d-2d8f4b7fb7f5';
const libraryManager = new FileLibraryManager(`${path.resolve('')}/h5p/libraries`);
const user = new User();

const h5pEditor = new H5PEditor(
    {
        loadSemantics: (machineName, majorVersion, minorVersion) => {
            return Promise.resolve(
                require(`../h5p/libraries/${machineName}-${majorVersion}.${minorVersion}/semantics.json`)
            );
        },
        loadLibrary: (machineName, majorVersion, minorVersion) => {
            return Promise.resolve(
                require(`../h5p/libraries/${machineName}-${majorVersion}.${minorVersion}/library.json`)
            );
        }
    },
    '/h5p',
    '/ajax?action=',
    valueStorage,
    config,
    libraryManager,
    user
);

const h5pRoute = '/h5p';

<<<<<<< HEAD
server.use(h5pRoute, express.static(`${path.resolve('')}/h5p`));
=======
server.use(bodyParser.json());
server.use(
    bodyParser.urlencoded({
        extended: true
    })
);
server.use(h5p_route, express.static(`${path.resolve('')}/h5p`));
>>>>>>> 3cf85b09

server.get('/', (req, res) => {
    h5pEditor.render().then(h5pEditorPage => {
        res.end(h5pEditorPage);
    });
});

server.get('/ajax', (req, res) => {
    const { action } = req.query;
    switch (action) {
        case 'content-type-cache':
            h5pEditor.getContentTypeCache().then(contentTypeCache => {
                res.status(200).json(contentTypeCache);
            });
            break;

        case 'libraries':
            const { majorVersion, minorVersion, machineName } = req.query;
            h5pEditor
                .getLibraryData(machineName, majorVersion, minorVersion)
                .then(library => {
                    res.status(200).json(library);
                });
            break;

        default:
            res.status(400).end();
            break;
    }
});

server.post('/ajax', (req, res) => {
    const { action } = req.query;
    switch (action) {
        case 'libraries':
        default:
            h5pEditor.getLibraryOverview(req.body.libraries).then(libraries => {
                res.status(200).json(libraries);
            });
    }
});

server.listen(process.env.PORT || 8080, () => {
    console.log('server running at ', process.env.PORT || 8080);
});<|MERGE_RESOLUTION|>--- conflicted
+++ resolved
@@ -1,15 +1,11 @@
 const express = require('express');
 const path = require('path');
-<<<<<<< HEAD
-
 const InMemoryStorage = require('../test/mockups/in-memory-storage');
 const H5PEditorConfig = require('../src/config');
 const FileLibraryManager = require('../test/mockups/file-library-manager');
 const User = require('../test/mockups/user');
-=======
 const server = express();
 const bodyParser = require('body-parser');
->>>>>>> 3cf85b09
 const H5PEditor = require('../src');
 
 const server = express();
@@ -43,17 +39,15 @@
 
 const h5pRoute = '/h5p';
 
-<<<<<<< HEAD
-server.use(h5pRoute, express.static(`${path.resolve('')}/h5p`));
-=======
 server.use(bodyParser.json());
 server.use(
     bodyParser.urlencoded({
         extended: true
     })
 );
-server.use(h5p_route, express.static(`${path.resolve('')}/h5p`));
->>>>>>> 3cf85b09
+
+server.use(h5pRoute, express.static(`${path.resolve('')}/h5p`));
+
 
 server.get('/', (req, res) => {
     h5pEditor.render().then(h5pEditorPage => {
