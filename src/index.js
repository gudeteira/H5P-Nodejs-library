--- conflicted
+++ resolved
@@ -272,7 +272,6 @@
         return this.contentTypeRepository.install(id);
     }
 
-<<<<<<< HEAD
     async uploadPackage(data) {
         let contentId;
         const dataStream = new stream.PassThrough();
@@ -291,27 +290,6 @@
         }, { postfix: '.h5p', keep: false });
 
         return contentId;
-=======
-    uploadPackage(contentId, data) {
-        const dataStream = new stream.PassThrough();
-        dataStream.end(data);
-
-        const filesSaves = []
-
-        return new Promise(y =>
-            dataStream.pipe(unzipper.Parse())
-                .on('entry', entry => {
-                    const base = entry.path.split('/')[0];
-
-                    if (base === 'content' || base === 'h5p.json') {
-                        filesSaves.push(this.storage.saveContentFile(contentId, entry.path, entry));
-                    } else {
-                        filesSaves.push(this.storage.saveLibraryFile(entry.path, entry));
-                    }
-                })
-                .on('close', y))
-            .then(() => Promise.all(filesSaves))
->>>>>>> b1a960d0
     }
 
     _coreScripts() {
